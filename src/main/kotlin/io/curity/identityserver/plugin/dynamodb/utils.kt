--- conflicted
+++ resolved
@@ -13,12 +13,9 @@
 
 import org.slf4j.LoggerFactory
 import software.amazon.awssdk.services.dynamodb.model.TransactionCanceledException
-<<<<<<< HEAD
-import java.lang.IllegalArgumentException
-=======
 import java.security.SecureRandom
 import java.util.Base64
->>>>>>> 6d269abb
+import java.lang.IllegalArgumentException
 
 private val _logger = LoggerFactory.getLogger("utils")
 
@@ -71,7 +68,6 @@
     }
 }
 
-<<<<<<< HEAD
 fun Long.intOrThrow(name: String) =
     if(this > Int.MAX_VALUE || this < 0)
     {
@@ -79,11 +75,11 @@
     } else {
         this.toInt()
     }
-=======
+
+
 // FIXME improve (e.g. use a guaranteed unique UUID)
 fun generateRandomId(): String = SecureRandom().let {
     val bytes = ByteArray(128)
     it.nextBytes(bytes)
     Base64.getUrlEncoder().encodeToString(bytes)
-}
->>>>>>> 6d269abb
+}