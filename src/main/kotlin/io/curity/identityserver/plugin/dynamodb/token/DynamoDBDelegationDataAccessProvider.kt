/*
 *  Copyright 2020 Curity AB
 *
 *  Licensed under the Apache License, Version 2.0 (the "License");
 *  you may not use this file except in compliance with the License.
 *  You may obtain a copy of the License at
 *
 *      http://www.apache.org/licenses/LICENSE-2.0
 *
 *  Unless required by applicable law or agreed to in writing, software
 *  distributed under the License is distributed on an "AS IS" BASIS,
 *  WITHOUT WARRANTIES OR CONDITIONS OF ANY KIND, either express or implied.
 *  See the License for the specific language governing permissions and
 *  limitations under the License.
 */
package io.curity.identityserver.plugin.dynamodb.token

import io.curity.identityserver.plugin.dynamodb.DynamoDBClient
import io.curity.identityserver.plugin.dynamodb.DynamoDBItem
import io.curity.identityserver.plugin.dynamodb.EnumAttribute
import io.curity.identityserver.plugin.dynamodb.NumberLongAttribute
import io.curity.identityserver.plugin.dynamodb.PartitionAndSortIndex
import io.curity.identityserver.plugin.dynamodb.PartitionOnlyIndex
import io.curity.identityserver.plugin.dynamodb.PrimaryKey
import io.curity.identityserver.plugin.dynamodb.SchemaErrorException
import io.curity.identityserver.plugin.dynamodb.StringAttribute
import io.curity.identityserver.plugin.dynamodb.Table
import io.curity.identityserver.plugin.dynamodb.configuration.DynamoDBDataAccessProviderConfiguration
import io.curity.identityserver.plugin.dynamodb.configureWith
import io.curity.identityserver.plugin.dynamodb.count
import io.curity.identityserver.plugin.dynamodb.toIntOrThrow
import io.curity.identityserver.plugin.dynamodb.query.DynamoDBQueryBuilder
import io.curity.identityserver.plugin.dynamodb.query.Index
import io.curity.identityserver.plugin.dynamodb.query.QueryPlan
import io.curity.identityserver.plugin.dynamodb.query.QueryPlanner
import io.curity.identityserver.plugin.dynamodb.query.TableQueryCapabilities
import io.curity.identityserver.plugin.dynamodb.query.UnsupportedQueryException
import io.curity.identityserver.plugin.dynamodb.querySequence
import io.curity.identityserver.plugin.dynamodb.scanSequence
import org.slf4j.LoggerFactory
import se.curity.identityserver.sdk.attribute.AccountAttributes
import se.curity.identityserver.sdk.attribute.Attributes
import se.curity.identityserver.sdk.attribute.AuthenticationAttributes
import se.curity.identityserver.sdk.data.authorization.Delegation
import se.curity.identityserver.sdk.data.authorization.DelegationConsentResult
import se.curity.identityserver.sdk.data.authorization.DelegationStatus
import se.curity.identityserver.sdk.data.query.ResourceQuery
import se.curity.identityserver.sdk.datasource.DelegationDataAccessProvider
import software.amazon.awssdk.services.dynamodb.model.AttributeValue
import software.amazon.awssdk.services.dynamodb.model.GetItemRequest
import software.amazon.awssdk.services.dynamodb.model.PutItemRequest
import software.amazon.awssdk.services.dynamodb.model.QueryRequest
import software.amazon.awssdk.services.dynamodb.model.ReturnValue
import software.amazon.awssdk.services.dynamodb.model.ScanRequest
import software.amazon.awssdk.services.dynamodb.model.Select
import software.amazon.awssdk.services.dynamodb.model.UpdateItemRequest

class DynamoDBDelegationDataAccessProvider(
    private val _dynamoDBClient: DynamoDBClient,
    private val _configuration: DynamoDBDataAccessProviderConfiguration
) : DelegationDataAccessProvider
{
    private val _jsonHandler = _configuration.getJsonHandler()

    /*
     * There is one attribute for each property in the Delegation interface:
     * - There is an extra version attribute in the table that doesn't exist in the Delegation interface
     * - The "scopeClaims" property is not stored, since it is deprecated and this DAP doesn't need to support legacy
     * delegation formats.
     */
    object DelegationTable : Table("curity-delegations")
    {
        val version = StringAttribute("version")
        val id = StringAttribute("id")
        val status = EnumAttribute.of<DelegationStatus>("status")
        val owner = StringAttribute("owner")

        val created = NumberLongAttribute("created")
        val expires = NumberLongAttribute("expires")

        val scope = StringAttribute("scope")
        val claimMap = StringAttribute("claimMap")
        val clientId = StringAttribute("clientId")
        val redirectUri = StringAttribute("redirectUri")
        val authorizationCodeHash = StringAttribute("authorizationCodeHash")
        val authenticationAttributes = StringAttribute("authenticationAttributes")
        val customClaimValues = StringAttribute("customClaimValues")
        val mtlsClientCertificate = StringAttribute("mtlsClientCertificate")
        val mtlsClientCertificateX5TS256 = StringAttribute("mtlsClientCertificateX5TS256")
        val mtlsClientCertificateDN = StringAttribute("mtlsClientCertificateDN")
        val consentResult = StringAttribute("consentResult")
        val claims = StringAttribute("claims")

        val primaryKey = PrimaryKey(id)
        val ownerStatusIndex = PartitionAndSortIndex("owner-status-index", owner, status)
        val authorizationCodeIndex = PartitionOnlyIndex("authorization-hash-index", authorizationCodeHash)
        val clientStatusIndex = PartitionAndSortIndex("clientId-status-index", clientId, status)

        val queryCapabilities = TableQueryCapabilities(
            indexes = listOf(
                Index.from(primaryKey),
                Index.from(ownerStatusIndex),
                Index.from(authorizationCodeIndex),
                Index.from(clientStatusIndex)
            ),
            attributeMap = mapOf(
                AccountAttributes.USER_NAME to owner,
                Delegation.KEY_OWNER to owner,
                Delegation.KEY_SCOPE to scope,
                Delegation.KEY_CLIENT_ID to clientId,
                "client_id" to clientId,
                Delegation.KEY_REDIRECT_URI to redirectUri,
                "redirect_uri" to redirectUri,
                Delegation.KEY_STATUS to status,
                "expires" to expires,
                "externalId" to id
            )
        )
    }

    /*
     * Serializes a Delegation into an Item
     */
    private fun Delegation.toItem(): DynamoDBItem
    {
        val res = mutableMapOf<String, AttributeValue>()
        DelegationTable.version.addTo(res, "6.2")
        DelegationTable.id.addTo(res, id)
        DelegationTable.status.addTo(res, status)
        DelegationTable.owner.addTo(res, owner)
        DelegationTable.created.addTo(res, created)
        DelegationTable.expires.addTo(res, expires)
        DelegationTable.clientId.addTo(res, clientId)
        DelegationTable.redirectUri.addToNullable(res, redirectUri)
        DelegationTable.authorizationCodeHash.addToNullable(res, authorizationCodeHash)
        DelegationTable.scope.addTo(res, scope)

        DelegationTable.mtlsClientCertificate.addToNullable(res, mtlsClientCertificate)
        DelegationTable.mtlsClientCertificateDN.addToNullable(res, mtlsClientCertificateDN)
        DelegationTable.mtlsClientCertificateX5TS256.addToNullable(res, mtlsClientCertificateX5TS256)

        DelegationTable.authenticationAttributes.addTo(res, _jsonHandler.toJson(authenticationAttributes.asMap()))
        DelegationTable.consentResult.addToNullable(res, consentResult?.asMap()?.let { _jsonHandler.toJson(it) })
        DelegationTable.claimMap.addTo(res, _jsonHandler.toJson(claimMap))
        DelegationTable.customClaimValues.addTo(res, _jsonHandler.toJson(customClaimValues))
        DelegationTable.claims.addTo(res, _jsonHandler.toJson(claims))
        return res
    }

    /*
     * Deserializes an item into a Delegation implementation
     */
    private fun Map<String, AttributeValue>.toDelegation() = DynamoDBDelegation(
<<<<<<< HEAD
        version = DelegationTable.version.from(this),
        id = DelegationTable.id.from(this),
        status = DelegationTable.status.from(this),
        owner = DelegationTable.owner.from(this),
        created = DelegationTable.created.from(this),
        expires = DelegationTable.expires.from(this),
        clientId = DelegationTable.clientId.from(this),
        redirectUri = DelegationTable.redirectUri.fromOpt(this),
        authorizationCodeHash = DelegationTable.redirectUri.fromOpt(this),
        authenticationAttributes = DelegationTable.authenticationAttributes.from(this).let {
            AuthenticationAttributes.fromAttributes(
                Attributes.fromMap(
                    _jsonHandler.fromJson(it)
                )
            )
        },
        consentResult = DelegationTable.consentResult.fromOpt(this)?.let {
            DelegationConsentResult.fromMap(
                _jsonHandler.fromJson(it)
            )
        },
        scope = DelegationTable.scope.from(this),
        claimMap = DelegationTable.claimMap.from(this).let { _jsonHandler.fromJson(it) },
        customClaimValues = DelegationTable.customClaimValues.from(this).let { _jsonHandler.fromJson(it) },
        claims = DelegationTable.claims.from(this).let { _jsonHandler.fromJson(it) },
        mtlsClientCertificate = DelegationTable.mtlsClientCertificate.fromOpt(this),
        mtlsClientCertificateDN = DelegationTable.mtlsClientCertificateDN.fromOpt(this),
        mtlsClientCertificateX5TS256 = DelegationTable.mtlsClientCertificateX5TS256.fromOpt(this)
    )
=======
            version = DelegationTable.version.from(this),
            id = DelegationTable.id.from(this),
            status = DelegationStatus.valueOf(DelegationTable.status.from(this)),
            owner = DelegationTable.owner.from(this),
            created = DelegationTable.created.from(this),
            expires = DelegationTable.expires.from(this),
            clientId = DelegationTable.clientId.from(this),
            redirectUri = DelegationTable.redirectUri.optionalFrom(this),
            authorizationCodeHash = DelegationTable.redirectUri.optionalFrom(this),
            authenticationAttributes = DelegationTable.authenticationAttributes.from(this).let {
                AuthenticationAttributes.fromAttributes(
                    Attributes.fromMap(
                        _jsonHandler.fromJson(it)
                    )
                )
            },
            consentResult = DelegationTable.consentResult.optionalFrom(this)?.let {
                DelegationConsentResult.fromMap(
                    _jsonHandler.fromJson(it)
                )
            },
            scope = DelegationTable.scope.from(this),
            claimMap = DelegationTable.claimMap.from(this).let { _jsonHandler.fromJson(it) },
            customClaimValues = DelegationTable.customClaimValues.from(this).let { _jsonHandler.fromJson(it) },
            claims = DelegationTable.claims.from(this).let { _jsonHandler.fromJson(it) },
            mtlsClientCertificate = DelegationTable.mtlsClientCertificate.optionalFrom(this),
            mtlsClientCertificateDN = DelegationTable.mtlsClientCertificateDN.optionalFrom(this),
            mtlsClientCertificateX5TS256 = DelegationTable.mtlsClientCertificateX5TS256.optionalFrom(this)
        )
>>>>>>> 35c4ea46

    override fun getById(id: String): Delegation?
    {
        val request = GetItemRequest.builder()
            .tableName(DelegationTable.name)
            .key(mapOf(DelegationTable.id.toNameValuePair(id)))
            .build()

        val response = _dynamoDBClient.getItem(request)

        if (!response.hasItem() || response.item().isEmpty())
        {
            return null
        }
        val item = response.item()

        val status =
<<<<<<< HEAD
            DelegationTable.status.fromOpt(item)
                ?: throw SchemaErrorException(DelegationTable, DelegationTable.status)

=======
            DelegationStatus.valueOf(
                DelegationTable.status.optionalFrom(item)
                    ?: throw SchemaErrorException(DelegationTable, DelegationTable.status)
            )
>>>>>>> 35c4ea46
        if (status != DelegationStatus.issued)
        {
            return null
        }
        return item.toDelegation()
    }

    override fun getByAuthorizationCodeHash(authorizationCodeHash: String): Delegation?
    {
        val index = DelegationTable.authorizationCodeIndex
        val request = QueryRequest.builder()
            .tableName(DelegationTable.name)
            .indexName(index.name)
            .keyConditionExpression(index.expression)
            .expressionAttributeValues(index.expressionValueMap(authorizationCodeHash))
            .expressionAttributeNames(index.expressionNameMap)
            .build()

        val response = _dynamoDBClient.query(request)

        if (!response.hasItems() || response.items().isEmpty())
        {
            return null
        }

        // If multiple entries exist, we use the first one
        return response.items().first().toDelegation()
    }

    override fun create(delegation: Delegation)
    {
        val request = PutItemRequest.builder()
            .tableName(DelegationTable.name)
            .item(delegation.toItem())
            .build()

        _dynamoDBClient.putItem(request)
    }

    override fun setStatus(id: String, newStatus: DelegationStatus): Long
    {
        val request = UpdateItemRequest.builder()
            .tableName(DelegationTable.name)
            .key(mapOf(DelegationTable.id.toNameValuePair(id)))
            .updateExpression("SET ${DelegationTable.status.hashName} = ${DelegationTable.status.colonName}")
            .expressionAttributeValues(mapOf(DelegationTable.status.toExpressionNameValuePair(newStatus)))
            .expressionAttributeNames(mapOf(DelegationTable.status.toNamePair()))
            .returnValues(ReturnValue.UPDATED_NEW)
            .build()

        val response = _dynamoDBClient.updateItem(request)

        return if (response.hasAttributes() && response.attributes().isNotEmpty())
        {
            1
        } else
        {
            0
        }
    }

    override fun getByOwner(owner: String, startIndex: Long, count: Long): Collection<Delegation>
    {
        val validatedStartIndex = startIndex.toIntOrThrow("startIndex")
        val validatedCount = count.toIntOrThrow("count")
        val index = DelegationTable.ownerStatusIndex
        val request = QueryRequest.builder()
            .tableName(DelegationTable.name)
            .indexName(index.name)
            .keyConditionExpression(index.keyConditionExpression)
            .expressionAttributeValues(
                index.expressionValueMap(owner, DelegationStatus.issued)
            )
            .expressionAttributeNames(index.expressionNameMap)
            .limit(count.toInt())
            .build()

        return querySequence(request, _dynamoDBClient)
            .drop(validatedStartIndex)
            .map { it.toDelegation() }
            .take(validatedCount)
            .toList()
    }

    override fun getCountByOwner(owner: String): Long
    {
        val index = DelegationTable.ownerStatusIndex
        val request = QueryRequest.builder()
            .tableName(DelegationTable.name)
            .indexName(index.name)
            .keyConditionExpression(index.keyConditionExpression)
            .expressionAttributeValues(
                index.expressionValueMap(owner, DelegationStatus.issued)
            )
            .expressionAttributeNames(index.expressionNameMap)
            .select(Select.COUNT)
            .build()

        return count(request, _dynamoDBClient)
    }

    override fun getAllActive(startIndex: Long, count: Long): Collection<Delegation>
    {
        val validatedStartIndex = startIndex.toIntOrThrow("startIndex")
        val validatedCount = count.toIntOrThrow("count")

        val request = ScanRequest.builder()
            .tableName(DelegationTable.name)
            .filterExpression("${DelegationTable.status.hashName} = ${DelegationTable.status.colonName}")
            .expressionAttributeValues(issuedStatusExpressionAttributeMap)
            .expressionAttributeNames(issuedStatusExpressionAttributeNameMap)
            .build()

        return scanSequence(request, _dynamoDBClient)
            .drop(validatedStartIndex)
            .map { it.toDelegation() }
            .take(validatedCount)
            .toList()
    }

    override fun getCountAllActive(): Long
    {
        val request = ScanRequest.builder()
            .tableName(DelegationTable.name)
            .filterExpression("${DelegationTable.status.hashName} = ${DelegationTable.status.colonName}")
            .expressionAttributeValues(issuedStatusExpressionAttributeMap)
            .expressionAttributeNames(issuedStatusExpressionAttributeNameMap)
            .select(Select.COUNT)
            .build()

        return count(request, _dynamoDBClient)
    }

    override fun getAll(resourceQuery: ResourceQuery): Collection<DynamoDBDelegation> = try
    {
        // A null filter implies a table scan
        val resourceQueryFilter = resourceQuery.filter ?: throw UnsupportedQueryException.QueryRequiresTableScan()

        val comparator = getComparatorFor(resourceQuery)

        val queryPlanner = QueryPlanner(DelegationTable.queryCapabilities)

        val queryPlan = queryPlanner.build(resourceQueryFilter)

        if (queryPlan is QueryPlan.UsingScan && !_configuration.getAllowTableScans().orElse(false))
        {
            throw throw UnsupportedQueryException.QueryRequiresTableScan()
        }

        val values = when (queryPlan)
        {
            is QueryPlan.UsingQueries -> query(queryPlan)
            is QueryPlan.UsingScan -> scan(queryPlan)
        }

        val sortedValues = if (comparator != null)
        {
            values.sortedWith(
                if (resourceQuery.sorting.sortOrder == ResourceQuery.Sorting.SortOrder.ASCENDING)
                {
                    comparator
                } else
                {
                    comparator.reversed()
                }
            )
        } else
        {
            values
        }

        val validatedStartIndex = resourceQuery.pagination.startIndex.toIntOrThrow("pagination.startIndex")
        val validatedCount = resourceQuery.pagination.count.toIntOrThrow("pagination.count")

        sortedValues
            .drop(validatedStartIndex)
            .take(validatedCount)
            .map { it.toDelegation() }
            .toList()
    } catch (e: UnsupportedQueryException)
    {
        _logger.debug("Unable to process query. Reason is '{}', query = '{}", e.message, resourceQuery)
        throw _configuration.getExceptionFactory().externalServiceException(e.message)
    }

    private fun query(queryPlan: QueryPlan.UsingQueries): Sequence<DynamoDBItem>
    {
        val nOfQueries = queryPlan.queries.entries.size
        if (nOfQueries > MAX_QUERIES)
        {
            throw UnsupportedQueryException.QueryRequiresTooManyOperations(nOfQueries, MAX_QUERIES)
        }
        val result = linkedMapOf<String, Map<String, AttributeValue>>()
        queryPlan.queries.forEach { query ->
            val dynamoDBQuery = DynamoDBQueryBuilder.buildQuery(query.key, query.value)

            val queryRequest = QueryRequest.builder()
                .tableName(DelegationTable.name)
                .configureWith(dynamoDBQuery)
                .build()

            querySequence(queryRequest, _dynamoDBClient).forEach {
                result[DelegationTable.id.from(it)] = it
            }
        }
        return result.values.asSequence()
    }

    private fun scan(queryPlan: QueryPlan.UsingScan): Sequence<DynamoDBItem>
    {
        val dynamoDBScan = DynamoDBQueryBuilder.buildScan(queryPlan.expression)

        val queryRequest = ScanRequest.builder()
            .tableName(DelegationTable.name)
            .configureWith(dynamoDBScan)
            .build()

        return scanSequence(queryRequest, _dynamoDBClient)
    }

    private fun getComparatorFor(resourceQuery: ResourceQuery): Comparator<Map<String, AttributeValue>>?
    {
        return if (resourceQuery.sorting != null && resourceQuery.sorting.sortBy != null)
        {
            DelegationTable.queryCapabilities.attributeMap[resourceQuery.sorting.sortBy]
                ?.let { attribute ->
                    attribute.comparator()
                        ?: throw UnsupportedQueryException.UnsupportedSortAttribute(resourceQuery.sorting.sortBy)
                }
                ?: throw UnsupportedQueryException.UnknownSortAttribute(resourceQuery.sorting.sortBy)
        } else
        {
            null
        }
    }

    companion object
    {
        private val _logger = LoggerFactory.getLogger(DynamoDBDelegationDataAccessProvider::class.java)
        private val issuedStatusExpressionAttribute =
            DelegationTable.status.toExpressionNameValuePair(DelegationStatus.issued)
        private val issuedStatusExpressionAttributeMap = mapOf(issuedStatusExpressionAttribute)
        private val issuedStatusExpressionAttributeName = DelegationTable.status.toNamePair()
        private val issuedStatusExpressionAttributeNameMap = mapOf(issuedStatusExpressionAttributeName)

        private const val MAX_QUERIES = 8
    }
}
<|MERGE_RESOLUTION|>--- conflicted
+++ resolved
@@ -151,40 +151,9 @@
      * Deserializes an item into a Delegation implementation
      */
     private fun Map<String, AttributeValue>.toDelegation() = DynamoDBDelegation(
-<<<<<<< HEAD
-        version = DelegationTable.version.from(this),
-        id = DelegationTable.id.from(this),
-        status = DelegationTable.status.from(this),
-        owner = DelegationTable.owner.from(this),
-        created = DelegationTable.created.from(this),
-        expires = DelegationTable.expires.from(this),
-        clientId = DelegationTable.clientId.from(this),
-        redirectUri = DelegationTable.redirectUri.fromOpt(this),
-        authorizationCodeHash = DelegationTable.redirectUri.fromOpt(this),
-        authenticationAttributes = DelegationTable.authenticationAttributes.from(this).let {
-            AuthenticationAttributes.fromAttributes(
-                Attributes.fromMap(
-                    _jsonHandler.fromJson(it)
-                )
-            )
-        },
-        consentResult = DelegationTable.consentResult.fromOpt(this)?.let {
-            DelegationConsentResult.fromMap(
-                _jsonHandler.fromJson(it)
-            )
-        },
-        scope = DelegationTable.scope.from(this),
-        claimMap = DelegationTable.claimMap.from(this).let { _jsonHandler.fromJson(it) },
-        customClaimValues = DelegationTable.customClaimValues.from(this).let { _jsonHandler.fromJson(it) },
-        claims = DelegationTable.claims.from(this).let { _jsonHandler.fromJson(it) },
-        mtlsClientCertificate = DelegationTable.mtlsClientCertificate.fromOpt(this),
-        mtlsClientCertificateDN = DelegationTable.mtlsClientCertificateDN.fromOpt(this),
-        mtlsClientCertificateX5TS256 = DelegationTable.mtlsClientCertificateX5TS256.fromOpt(this)
-    )
-=======
             version = DelegationTable.version.from(this),
             id = DelegationTable.id.from(this),
-            status = DelegationStatus.valueOf(DelegationTable.status.from(this)),
+            status = DelegationTable.status.from(this),
             owner = DelegationTable.owner.from(this),
             created = DelegationTable.created.from(this),
             expires = DelegationTable.expires.from(this),
@@ -211,7 +180,6 @@
             mtlsClientCertificateDN = DelegationTable.mtlsClientCertificateDN.optionalFrom(this),
             mtlsClientCertificateX5TS256 = DelegationTable.mtlsClientCertificateX5TS256.optionalFrom(this)
         )
->>>>>>> 35c4ea46
 
     override fun getById(id: String): Delegation?
     {
@@ -229,16 +197,9 @@
         val item = response.item()
 
         val status =
-<<<<<<< HEAD
-            DelegationTable.status.fromOpt(item)
+            DelegationTable.status.optionalFrom(item)
                 ?: throw SchemaErrorException(DelegationTable, DelegationTable.status)
 
-=======
-            DelegationStatus.valueOf(
-                DelegationTable.status.optionalFrom(item)
-                    ?: throw SchemaErrorException(DelegationTable, DelegationTable.status)
-            )
->>>>>>> 35c4ea46
         if (status != DelegationStatus.issued)
         {
             return null
