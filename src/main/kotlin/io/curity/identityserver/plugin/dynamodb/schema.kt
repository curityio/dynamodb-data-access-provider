/*
 * Copyright (C) 2021 Curity AB. All rights reserved.
 *
 * The contents of this file are the property of Curity AB.
 * You may not copy or use this file, in either source code
 * or executable form, except in compliance with terms
 * set by Curity AB.
 *
 * For further information, please contact Curity AB.
 */

package io.curity.identityserver.plugin.dynamodb

import software.amazon.awssdk.services.dynamodb.model.AttributeValue
import software.amazon.awssdk.services.dynamodb.model.Delete
import software.amazon.awssdk.services.dynamodb.model.UpdateItemRequest

/*
 * A DynamoDB item (i.e. a table row) is represented by a Map
 * - from attribute name string
 * - to attribute value
 */
typealias DynamoDBItem = Map<String, AttributeValue>

/*
 * Set of types and functions to represent and work with tables and table attributes
 */

enum class AttributeType(val typeName: String)
{
    S("S"),
    N("N")
}

// A DynamoDB table
abstract class Table(val name: String)
{
    override fun toString() = name
}

// A DynamoDB attribute
interface Attribute<T>
{
    val name: String
    val type: AttributeType
    fun toNamePair(): Pair<String, String>
    fun toNameValuePair(value: T): Pair<String, AttributeValue>
    fun toExpressionNameValuePair(value: T): Pair<String, AttributeValue>
    fun fromOpt(map: Map<String, AttributeValue>): T?
    fun from(map: Map<String, AttributeValue>): T
    val hashName: String
    val colonName: String
    fun toAttrValue(value: T): AttributeValue
    fun from(attrValue: AttributeValue): T
    fun addTo(map: MutableMap<String, AttributeValue>, value: T)
    fun addToOpt(map: MutableMap<String, AttributeValue>, value: T?)
}

// A DynamoDB attribute that must also be unique
// See [https://aws.amazon.com/blogs/database/simulating-amazon-dynamodb-unique-constraints-using-transactions/]
interface UniqueAttribute<T> : Attribute<T>
{
    // The value to use on the partition key
    fun uniquenessValueFrom(value: T): String
}

abstract class BaseAttribute<T>(
    final override val name: String,
    override val type: AttributeType
) : Attribute<T>
{
    override fun toNamePair() = "#${name}" to name
    override fun toString() = name
    override fun toNameValuePair(value: T) = name to toAttrValue(value)
    override fun toExpressionNameValuePair(value: T) = ":${name}" to toAttrValue(value)
    override fun fromOpt(map: Map<String, AttributeValue>): T? = map[name]?.let { from(it) }
    override fun from(map: Map<String, AttributeValue>) = fromOpt(map) ?: throw SchemaErrorException(this)
    override fun addTo(map: MutableMap<String, AttributeValue>, value: T)
    {
        map[name] = toAttrValue(value)
    }

    override fun addToOpt(map: MutableMap<String, AttributeValue>, value: T?)
    {
        if (value != null)
        {
            map[name] = toAttrValue(value)
        }
    }

    override val hashName = "#${name}"
    override val colonName = ":${name}"
}

class StringAttribute(name: String) : BaseAttribute<String>(name, AttributeType.S)
{
    override fun toAttrValue(value: String): AttributeValue = AttributeValue.builder().s(value).build()
    override fun from(attrValue: AttributeValue): String = attrValue.s()
}

// An attribute that is composed by two values
<<<<<<< HEAD
class StringCompositeAttribute2(name: String, private val template: (String, String) -> String) :
    BaseAttribute<String>(name, AttributeType.S)
{
    override fun toAttrValue(value: String): AttributeValue =
        throw UnsupportedOperationException("Cannot create from a single value")

    fun toAttrValue2(first: String, second: String): AttributeValue =
        AttributeValue.builder().s(template(first, second)).build()

    fun toNameValuePair(first: String, second: String) = name to toAttrValue2(first, second)
    override fun from(attrValue: AttributeValue): String = attrValue.s()
=======
class StringCompositeAttribute2(name: String, private val template: (String, String)->String)
    : BaseAttribute<Pair<String, String>>(name, AttributeType.S)
{
    override fun toAttrValue(value: Pair<String, String>): AttributeValue = AttributeValue.builder().s(template(value.first, value.second)).build()
    fun toNameValuePair(first: String, second: String) = name to toAttrValue(Pair(first, second))
    override fun from(attrValue: AttributeValue) = throw UnsupportedOperationException("Cannot read a composite value")
>>>>>>> c0614c60
}

class UniqueStringAttribute(name: String, val _f: (String) -> String) : BaseAttribute<String>(name, AttributeType.S),
    UniqueAttribute<String>
{
    override fun toAttrValue(value: String): AttributeValue = AttributeValue.builder().s(value).build()
    override fun from(attrValue: AttributeValue): String = attrValue.s()
    override fun uniquenessValueFrom(value: String) = _f(value)
}

class KeyStringAttribute(name: String) : BaseAttribute<String>(name, AttributeType.S)
{
    override fun toAttrValue(value: String): AttributeValue = AttributeValue.builder().s(value).build()
    override fun from(attrValue: AttributeValue): String = attrValue.s()

    fun <T> uniqueKeyEntryFor(uniqueAttribute: UniqueAttribute<T>, value: T) =
        toNameValuePair(uniqueAttribute.uniquenessValueFrom(value))
}

class NumberLongAttribute(name: String) : BaseAttribute<Long>(name, AttributeType.N)
{
    override fun toAttrValue(value: Long): AttributeValue = AttributeValue.builder().n(value.toString()).build()
    override fun from(attrValue: AttributeValue): Long = attrValue.n().toLong()
}

class BooleanAttribute(name: String) : BaseAttribute<Boolean>(name, AttributeType.N)
{
    override fun toAttrValue(value: Boolean): AttributeValue = AttributeValue.builder().bool(value).build()
    override fun from(attrValue: AttributeValue): Boolean = attrValue.bool()
}

class ExpressionBuilder(
<<<<<<< HEAD
    expr: String, vararg attributes: Attribute<*>
)
=======
    val expression: String, vararg attributes: Attribute<*>)
>>>>>>> c0614c60
{
    val attributeNames = attributes
        .map {
            it.toNamePair()
        }
        .toMap()
}

abstract class Expression(
    builder: ExpressionBuilder
)
{
    val expression = builder.expression
    val attributeNames = builder.attributeNames
    abstract val values: Map<String, AttributeValue>
}

// Extension functions that apply expressions to request builders
fun UpdateItemRequest.Builder.updateExpression(expression: Expression)
        : UpdateItemRequest.Builder
{
    this.updateExpression(expression.expression)
    this.expressionAttributeNames(expression.attributeNames)
    this.expressionAttributeValues(expression.values)
    return this
}

fun Delete.Builder.conditionExpression(expression: Expression)
        : Delete.Builder
{
    this.conditionExpression(expression.expression)
    this.expressionAttributeNames(expression.attributeNames)
    this.expressionAttributeValues(expression.values)
    return this
}

// A DynamoDB index composed by a single column (partition key)
class Index<T>(val name: String, val attribute: Attribute<T>)
{
    override fun toString() = name
    val expression = "${attribute.hashName} = ${attribute.colonName}"
    fun expressionValueMap(value: T) = mapOf(attribute.toExpressionNameValuePair(value))
    val expressionNameMap = mapOf(attribute.hashName to attribute.name)
}

// A DynamoDB index composed by two columns (partition key + sort key)
class Index2<T>(val name: String, private val attribute1: Attribute<T>, private val attribute2: Attribute<T>)
{
    override fun toString() = name
    fun expressionValueMap(first: T, second: T) = mapOf(
        attribute1.toExpressionNameValuePair(first),
        attribute2.toExpressionNameValuePair(second)
    )

    val expressionNameMap = mapOf(
        attribute1.hashName to attribute1.name,
        attribute2.hashName to attribute2.name
    )

    val keyConditionExpression =
        "${attribute1.hashName} = ${attribute1.colonName} AND ${attribute2.hashName} = ${attribute2.colonName}"
}

fun <T> MutableMap<String, AttributeValue>.addAttr(attribute: Attribute<T>, value: T)
{
    this[attribute.name] = attribute.toAttrValue(value)
}<|MERGE_RESOLUTION|>--- conflicted
+++ resolved
@@ -99,26 +99,12 @@
 }
 
 // An attribute that is composed by two values
-<<<<<<< HEAD
-class StringCompositeAttribute2(name: String, private val template: (String, String) -> String) :
-    BaseAttribute<String>(name, AttributeType.S)
-{
-    override fun toAttrValue(value: String): AttributeValue =
-        throw UnsupportedOperationException("Cannot create from a single value")
-
-    fun toAttrValue2(first: String, second: String): AttributeValue =
-        AttributeValue.builder().s(template(first, second)).build()
-
-    fun toNameValuePair(first: String, second: String) = name to toAttrValue2(first, second)
-    override fun from(attrValue: AttributeValue): String = attrValue.s()
-=======
 class StringCompositeAttribute2(name: String, private val template: (String, String)->String)
     : BaseAttribute<Pair<String, String>>(name, AttributeType.S)
 {
     override fun toAttrValue(value: Pair<String, String>): AttributeValue = AttributeValue.builder().s(template(value.first, value.second)).build()
     fun toNameValuePair(first: String, second: String) = name to toAttrValue(Pair(first, second))
     override fun from(attrValue: AttributeValue) = throw UnsupportedOperationException("Cannot read a composite value")
->>>>>>> c0614c60
 }
 
 class UniqueStringAttribute(name: String, val _f: (String) -> String) : BaseAttribute<String>(name, AttributeType.S),
@@ -151,12 +137,7 @@
 }
 
 class ExpressionBuilder(
-<<<<<<< HEAD
-    expr: String, vararg attributes: Attribute<*>
-)
-=======
     val expression: String, vararg attributes: Attribute<*>)
->>>>>>> c0614c60
 {
     val attributeNames = attributes
         .map {
