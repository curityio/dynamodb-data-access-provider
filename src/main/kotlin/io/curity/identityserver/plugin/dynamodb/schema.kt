--- conflicted
+++ resolved
@@ -141,7 +141,7 @@
     override fun toAttrValue(value: String): AttributeValue = AttributeValue.builder().s(value).build()
     override fun from(attrValue: AttributeValue): String = attrValue.s()
     override fun cast(value: Any) = value as? String
-    override fun comparator() = Comparator<DynamoDBItem> { a, b -> compare(fromOpt(a), fromOpt(b)) }
+    override fun comparator() = Comparator<DynamoDBItem> { a, b -> compare(optionalFrom(a), optionalFrom(b)) }
 }
 
 class EnumAttribute<T : Enum<T>>(
@@ -162,7 +162,7 @@
         null
     }
 
-    override fun comparator() = Comparator<DynamoDBItem> { a, b -> compare(fromOpt(a), fromOpt(b)) }
+    override fun comparator() = Comparator<DynamoDBItem> { a, b -> compare(optionalFrom(a), optionalFrom(b)) }
 
     companion object
     {
@@ -199,25 +199,11 @@
 class StringCompositeAttribute2(name: String, private val template: (String, String)->String)
     : BaseAttribute<Pair<String, String>>(name, AttributeType.S)
 {
-<<<<<<< HEAD
-    override fun toAttrValue(value: String): AttributeValue =
-        throw UnsupportedOperationException("Cannot create from a single value")
-
-    fun toAttrValue2(first: String, second: String): AttributeValue =
-        AttributeValue.builder().s(template(first, second)).build()
-
-    fun toNameValuePair(first: String, second: String) = name to toAttrValue2(first, second)
-    override fun from(attrValue: AttributeValue): String = attrValue.s()
-
-    override fun cast(value: Any) = value as? String
-
-    override fun comparator() = Comparator<DynamoDBItem> { a, b -> compare(fromOpt(a), fromOpt(b)) }
-=======
     override fun toAttrValue(value: Pair<String, String>): AttributeValue = AttributeValue.builder().s(template(value.first, value.second)).build()
     fun toNameValuePair(first: String, second: String) = name to toAttrValue(Pair(first, second))
     override fun from(attrValue: AttributeValue) = throw UnsupportedOperationException("Cannot read a composite value")
     override fun cast(value: Any) = throw UnsupportedOperationException("Cannot cast a composite value")
->>>>>>> 35c4ea46
+    override fun comparator(): Comparator<Map<String, AttributeValue>>? = null
 }
 
 class UniqueStringAttribute(name: String, val _f: (String) -> String) : BaseAttribute<String>(name, AttributeType.S),
@@ -227,7 +213,7 @@
     override fun from(attrValue: AttributeValue): String = attrValue.s()
     override fun uniquenessValueFrom(value: String) = _f(value)
     override fun cast(value: Any) = value as? String
-    override fun comparator() = Comparator<DynamoDBItem> { a, b -> compare(fromOpt(a), fromOpt(b)) }
+    override fun comparator() = Comparator<DynamoDBItem> { a, b -> compare(optionalFrom(a), optionalFrom(b)) }
 }
 
 class KeyStringAttribute(name: String) : BaseAttribute<String>(name, AttributeType.S)
@@ -240,7 +226,7 @@
 
     override fun cast(value: Any) = value as? String
 
-    override fun comparator() = Comparator<DynamoDBItem> { a, b -> compare(fromOpt(a), fromOpt(b)) }
+    override fun comparator() = Comparator<DynamoDBItem> { a, b -> compare(optionalFrom(a), optionalFrom(b)) }
 }
 
 class NumberLongAttribute(name: String) : BaseAttribute<Long>(name, AttributeType.N)
@@ -248,7 +234,7 @@
     override fun toAttrValue(value: Long): AttributeValue = AttributeValue.builder().n(value.toString()).build()
     override fun from(attrValue: AttributeValue): Long = attrValue.n().toLong()
     override fun cast(value: Any) = value as? Long ?: (value as? Int)?.toLong()
-    override fun comparator() = Comparator<DynamoDBItem> { a, b -> compare(fromOpt(a), fromOpt(b)) }
+    override fun comparator() = Comparator<DynamoDBItem> { a, b -> compare(optionalFrom(a), optionalFrom(b)) }
 }
 
 class BooleanAttribute(name: String) : BaseAttribute<Boolean>(name, AttributeType.N)
@@ -256,7 +242,7 @@
     override fun toAttrValue(value: Boolean): AttributeValue = AttributeValue.builder().bool(value).build()
     override fun from(attrValue: AttributeValue): Boolean = attrValue.bool()
     override fun cast(value: Any) = value as? Boolean
-    override fun comparator() = Comparator<DynamoDBItem> { a, b -> compare(fromOpt(a), fromOpt(b)) }
+    override fun comparator() = Comparator<DynamoDBItem> { a, b -> compare(optionalFrom(a), optionalFrom(b)) }
 }
 
 class ExpressionBuilder(
